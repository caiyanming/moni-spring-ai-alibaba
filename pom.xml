<?xml version="1.0" encoding="UTF-8"?>
<!--
  ~ Copyright 2024-2025 the original author or authors.
  ~
  ~ Licensed under the Apache License, Version 2.0 (the "License");
  ~ you may not use this file except in compliance with the License.
  ~ You may obtain a copy of the License at
  ~
  ~ https://www.apache.org/licenses/LICENSE-2.0
  ~
  ~ Unless required by applicable law or agreed to in writing, software
  ~ distributed under the License is distributed on an "AS IS" BASIS,
  ~ WITHOUT WARRANTIES OR CONDITIONS OF ANY KIND, either express or implied.
  ~ See the License for the specific language governing permissions and
  ~ limitations under the License.
-->

<project xmlns:xsi="http://www.w3.org/2001/XMLSchema-instance"
         xmlns="http://maven.apache.org/POM/4.0.0"
         xsi:schemaLocation="http://maven.apache.org/POM/4.0.0 http://maven.apache.org/xsd/maven-4.0.0.xsd">
    <modelVersion>4.0.0</modelVersion>
    <groupId>com.alibaba.cloud.ai</groupId>
    <artifactId>spring-ai-alibaba</artifactId>
    <version>${revision}</version>

    <packaging>pom</packaging>
    <url>https://github.com/alibaba/spring-ai-alibaba</url>

    <name>Spring AI Alibaba</name>
    <description>Building AI applications with Spring Boot</description>

    <modules>
        <module>spring-ai-alibaba-core</module>
        <module>spring-ai-alibaba-starter</module>
        <module>spring-ai-alibaba-autoconfigure</module>

        <module>community/function-calling/spring-ai-alibaba-starter-function-calling-time</module>
        <module>community/function-calling/spring-ai-alibaba-starter-function-calling-baidusearch</module>
        <module>community/function-calling/spring-ai-alibaba-starter-function-calling-baidutranslate</module>
        <module>community/function-calling/spring-ai-alibaba-starter-function-calling-baidumap</module>
        <module>community/function-calling/spring-ai-alibaba-starter-function-calling-bingsearch</module>
        <module>community/function-calling/spring-ai-alibaba-starter-function-calling-dingtalk</module>
        <module>community/function-calling/spring-ai-alibaba-starter-function-calling-amap</module>
        <module>community/function-calling/spring-ai-alibaba-starter-function-calling-weather</module>
        <module>community/function-calling/spring-ai-alibaba-starter-function-calling-larksuite</module>
        <module>community/function-calling/spring-ai-alibaba-starter-function-calling-microsofttranslate</module>
        <module>community/function-calling/spring-ai-alibaba-starter-function-calling-crawler</module>
        <module>community/function-calling/spring-ai-alibaba-starter-function-calling-regex</module>
        <module>community/function-calling/spring-ai-alibaba-starter-function-calling-jsonprocessor</module>
        <module>community/function-calling/spring-ai-alibaba-starter-function-calling-serpapi</module>
        <module>community/function-calling/spring-ai-alibaba-starter-function-calling-githubtoolkit</module>
        <module>community/function-calling/spring-ai-alibaba-starter-function-calling-sinanews</module>
        <module>community/function-calling/spring-ai-alibaba-starter-function-calling-toutiaonews</module>
        <module>community/function-calling/spring-ai-alibaba-starter-function-calling-yuque</module>
        <module>community/function-calling/spring-ai-alibaba-starter-function-calling-kuaidi100</module>
        <module>community/function-calling/spring-ai-alibaba-starter-function-calling-googletranslate</module>
        <module>community/function-calling/spring-ai-alibaba-starter-function-calling-alitranslate</module>
        <module>community/function-calling/spring-ai-alibaba-starter-function-calling-youdaotranslate</module>

        <module>community/document-readers/github-document-reader</module>
        <module>community/document-readers/poi-document-reader</module>
        <module>community/document-readers/tencent-cos-document-reader</module>
        <module>community/document-readers/feishu-document-reader</module>
        <module>community/document-readers/yuque-document-reader</module>
        <module>community/document-readers/obsidian-document-reader</module>
        <module>community/document-readers/notion-document-reader</module>
        <module>community/document-readers/arxiv-document-reader</module>
        <module>community/document-readers/chatgpt-data-document-reader</module>
        <module>community/document-readers/gpt-repo-document-reader</module>
        <module>community/document-readers/gitlab-document-reader</module>
        <module>community/document-readers/gitbook-document-reader</module>
        <module>community/document-readers/huggingface-fs-document-reader</module>
<<<<<<< HEAD
        <module>community/document-readers/email-document-reader</module>
=======
        <module>community/document-readers/mbox-document-reader</module>
        <module>community/document-readers/mysql-document-reader</module>
>>>>>>> c8691c4b


        <module>community/document-parsers/document-parser-apache-pdfbox</module>
        <module>community/document-parsers/document-parser-markdown</module>
        <module>community/document-parsers/document-parser-tika</module>
        <module>community/document-parsers/document-parser-pdf-tables</module>
        <module>community/document-parsers/document-parser-bshtml</module>
        <module>community/document-parsers/document-parser-bibtex</module>
    </modules>

    <properties>
        <revision>1.0.0-M5.1-SNAPSHOT</revision>

        <project.build.sourceEncoding>UTF-8</project.build.sourceEncoding>
        <project.reporting.outputEncoding>UTF-8</project.reporting.outputEncoding>
        <java.version>17</java.version>
        <maven.compiler.source>17</maven.compiler.source>
        <maven.compiler.target>17</maven.compiler.target>

        <spring-boot.version>3.3.3</spring-boot.version>

        <!-- Spring AI -->
        <spring-ai.version>1.0.0-M5</spring-ai.version>
        <dashscope-sdk-java.version>2.15.1</dashscope-sdk-java.version>

        <!-- plugin versions -->
        <maven-compiler-plugin.version>3.11.0</maven-compiler-plugin.version>
        <maven-surefire-plugin.version>3.1.2</maven-surefire-plugin.version>
        <maven-failsafe-plugin.version>3.1.2</maven-failsafe-plugin.version>
        <maven-javadoc-plugin.version>3.5.0</maven-javadoc-plugin.version>
        <maven-source-plugin.version>3.3.0</maven-source-plugin.version>
        <jacoco-maven-plugin.version>0.8.10</jacoco-maven-plugin.version>
        <flatten-maven-plugin.version>1.5.0</flatten-maven-plugin.version>
        <maven-deploy-plugin.version>3.1.1</maven-deploy-plugin.version>
        <asciidoctor-maven-plugin.version>2.2.3</asciidoctor-maven-plugin.version>
        <maven-assembly-plugin.version>3.7.0</maven-assembly-plugin.version>
        <maven-dependency-plugin.version>3.5.0</maven-dependency-plugin.version>
        <maven-site-plugin.version>4.0.0-M13</maven-site-plugin.version>
        <maven-project-info-reports-plugin.version>3.4.5</maven-project-info-reports-plugin.version>
        <maven-jar-plugin.version>3.3.0</maven-jar-plugin.version>
        <spring-javaformat-maven-plugin.version>0.0.39</spring-javaformat-maven-plugin.version>
        <maven-gpg-plugin.version>3.0.1</maven-gpg-plugin.version>
    </properties>

    <dependencyManagement>
        <dependencies>
            <dependency>
                <groupId>com.alibaba</groupId>
                <artifactId>dashscope-sdk-java</artifactId>
                <version>${dashscope-sdk-java.version}</version>
                <exclusions>
                    <exclusion>
                        <groupId>org.slf4j</groupId>
                        <artifactId>slf4j-api</artifactId>
                    </exclusion>
                    <exclusion>
                        <groupId>org.slf4j</groupId>
                        <artifactId>slf4j-simple</artifactId>
                    </exclusion>
                </exclusions>
            </dependency>
            <dependency>
                <groupId>org.springframework.boot</groupId>
                <artifactId>spring-boot-dependencies</artifactId>
                <version>${spring-boot.version}</version>
                <type>pom</type>
                <scope>import</scope>
            </dependency>
            <dependency>
                <groupId>org.springframework.ai</groupId>
                <artifactId>spring-ai-bom</artifactId>
                <version>${spring-ai.version}</version>
                <type>pom</type>
                <scope>import</scope>
            </dependency>
        </dependencies>
    </dependencyManagement>

    <organization>
        <name>Alibaba Cloud Inc.</name>
        <url>https://sca.aliyun.com/ai</url>
    </organization>
    <scm>
        <url>https://github.com/alibaba/spring-ai-alibaba</url>
        <connection>git://github.com/alibaba/spring-ai-alibaba.git</connection>
        <developerConnection>git@github.com:alibaba/spring-ai-alibaba.git</developerConnection>
    </scm>
    <issueManagement>
        <system>Github Issues</system>
        <url>https://github.com/alibaba/spring-ai-alibaba/issues</url>
    </issueManagement>
    <ciManagement>
        <system>Github Actions</system>
        <url>https://github.com/alibaba/spring-ai-alibaba/actions</url>
    </ciManagement>
    <licenses>
        <license>
            <name>Apache 2.0</name>
            <url>https://www.apache.org/licenses/LICENSE-2.0.txt</url>
            <distribution>repo</distribution>
        </license>
    </licenses>
    <developers>
        <developer>
            <id>chickenlj</id>
            <name>Jun Liu</name>
            <email>ken.lj.hz@gmail.com</email>
            <organization>Alibaba Cloud</organization>
            <organizationUrl>https://aliyun.com</organizationUrl>
        </developer>
    </developers>

    <build>
        <plugins>
            <plugin>
                <groupId>io.spring.javaformat</groupId>
                <artifactId>spring-javaformat-maven-plugin</artifactId>
                <version>${spring-javaformat-maven-plugin.version}</version>
                <executions>
                    <execution>
                        <phase>validate</phase>
                        <inherited>true</inherited>
                        <goals>
                            <goal>validate</goal>
                        </goals>
                    </execution>
                </executions>
            </plugin>
            <plugin>
                <groupId>org.apache.maven.plugins</groupId>
                <artifactId>maven-site-plugin</artifactId>
                <version>${maven-site-plugin.version}</version>
            </plugin>
            <plugin>
                <groupId>org.apache.maven.plugins</groupId>
                <artifactId>maven-compiler-plugin</artifactId>
                <version>${maven-compiler-plugin.version}</version>
                <configuration>
                    <release>${java.version}</release>
                    <compilerArgs>
                        <compilerArg>-parameters</compilerArg>
                    </compilerArgs>
                </configuration>
            </plugin>
            <plugin>
                <groupId>org.apache.maven.plugins</groupId>
                <artifactId>maven-surefire-plugin</artifactId>
                <version>${maven-surefire-plugin.version}</version>
                <configuration>
                    <argLine>${surefireArgLine}</argLine>
                </configuration>
            </plugin>
            <plugin>
                <groupId>org.apache.maven.plugins</groupId>
                <artifactId>maven-jar-plugin</artifactId>
                <version>${maven-jar-plugin.version}</version>
                <configuration>
                    <archive>
                        <manifestEntries>
                            <Implementation-Title>${project.artifactId}</Implementation-Title>
                            <Implementation-Version>${project.version}</Implementation-Version>
                        </manifestEntries>
                    </archive>
                </configuration>
            </plugin>
            <plugin>
                <groupId>org.codehaus.mojo</groupId>
                <artifactId>flatten-maven-plugin</artifactId>
                <version>${flatten-maven-plugin.version}</version>
                <executions>
                    <execution>
                        <id>flatten</id>
                        <phase>process-resources</phase>
                        <goals>
                            <goal>flatten</goal>
                        </goals>
                        <configuration>
                            <updatePomFile>true</updatePomFile>
                            <flattenMode>ossrh</flattenMode>
                            <pomElements>
                                <distributionManagement>remove</distributionManagement>
                                <dependencyManagement>remove</dependencyManagement>
                                <repositories>remove</repositories>
                                <scm>keep</scm>
                                <url>keep</url>
                                <organization>resolve</organization>
                            </pomElements>
                        </configuration>
                    </execution>
                    <execution>
                        <id>clean</id>
                        <phase>clean</phase>
                        <goals>
                            <goal>clean</goal>
                        </goals>
                    </execution>
                </executions>
            </plugin>
            <plugin>
                <groupId>org.apache.maven.plugins</groupId>
                <artifactId>maven-deploy-plugin</artifactId>
                <version>${maven-deploy-plugin.version}</version>
            </plugin>
        </plugins>
    </build>

    <profiles>
        <profile>
            <id>license</id>
            <activation>
                <activeByDefault>false</activeByDefault>
            </activation>
            <build>
                <plugins>
                    <plugin>
                        <groupId>com.mycila</groupId>
                        <artifactId>license-maven-plugin</artifactId>
                        <version>4.1</version>
                        <executions>
                            <execution>
                                <phase>validate</phase>
                                <goals>
                                    <goal>check</goal>
                                </goals>
                            </execution>
                        </executions>
                        <configuration>
                            <properties>
                                <owner>the original author or authors.</owner>
                                <email/>
                                <year>2024</year>
                            </properties>
                            <quiet>true</quiet>
                            <header>HEADER</header>
                                <excludes>
                                    <exclude>**/.antlr/**</exclude>
                                    <exclude>**/aot.factories</exclude>
                                    <exclude>**/.sdkmanrc</exclude>
                                    <exclude>**/*.adoc</exclude>
                                    <exclude>**/*.puml</exclude>
                                    <exclude>**/pom.xml</exclude>
                                    <exclude>**/*.properties</exclude>
                                    <exclude>**/*.yaml</exclude>
                                    <exclude>**/*.yml</exclude>
                                    <exclude>**/*.map</exclude>
                                    <exclude>**/*.html</exclude>
                                    <exclude>**/*.xhtml</exclude>
                                    <exclude>**/*.jsp</exclude>
                                    <exclude>**/*.js</exclude>
                                    <exclude>**/*.css</exclude>
                                    <exclude>**/*.txt</exclude>
                                    <exclude>**/*.xjb</exclude>
                                    <exclude>**/*.ftl</exclude>
                                    <exclude>**/*.xsd</exclude>
                                    <exclude>**/*.xml</exclude>
                                    <exclude>**/*.sh</exclude>
                                    <exclude>**/generated/**</exclude>
                                    <exclude>**/Dockerfile</exclude>
                                </excludes>
                        </configuration>
                    </plugin>

                </plugins>
            </build>
        </profile>
        <profile>
            <id>javadoc</id>
            <activation>
                <activeByDefault>false</activeByDefault>
            </activation>
            <build>
                <plugins>
                    <plugin>
                        <groupId>org.apache.maven.plugins</groupId>
                        <artifactId>maven-javadoc-plugin</artifactId>
                        <version>${maven-javadoc-plugin.version}</version>
                        <configuration>
                            <excludePackageNames>
                                org.springframework.ai.sample.*,org.springframework.ai.testcontainers.service.connection.*
                            </excludePackageNames>
                            <overview>${project.basedir}/spring-ai-docs/src/main/javadoc/overview.html</overview>
                            <detectJavaApiLink>false</detectJavaApiLink>
                            <doclint>none</doclint>
                            <!--							<doclint>all,-missing</doclint>-->
                            <quiet>true</quiet>
                        </configuration>
                        <executions>
                            <execution>
                                <id>generate-javadocs</id>
                                <phase>package</phase>
                                <goals>
                                    <goal>jar</goal>
                                </goals>
                            </execution>
                            <execution>
                                <id>generate-aggregate-javadocs</id>
                                <phase>package</phase>
                                <goals>
                                    <goal>aggregate</goal>
                                </goals>
                            </execution>
                        </executions>
                    </plugin>
                </plugins>
            </build>
        </profile>
        <profile>
            <id>integration-tests</id>
            <activation>
                <activeByDefault>false</activeByDefault>
            </activation>
            <build>
                <plugins>
                    <plugin>
                        <groupId>org.apache.maven.plugins</groupId>
                        <artifactId>maven-failsafe-plugin</artifactId>
                        <version>${maven-failsafe-plugin.version}</version>
                        <executions>
                            <execution>
                                <goals>
                                    <goal>integration-test</goal>
                                    <goal>verify</goal>
                                </goals>
                            </execution>
                        </executions>
                    </plugin>
                </plugins>
            </build>
        </profile>
        <profile>
            <id>test-coverage</id>
            <build>
                <plugins>
                    <plugin>
                        <groupId>org.jacoco</groupId>
                        <artifactId>jacoco-maven-plugin</artifactId>
                        <version>${jacoco-maven-plugin.version}</version>
                        <executions>
                            <execution>
                                <id>prepare-agent</id>
                                <goals>
                                    <goal>prepare-agent</goal>
                                </goals>
                            </execution>
                            <execution>
                                <id>report</id>
                                <goals>
                                    <goal>report</goal>
                                </goals>
                            </execution>
                        </executions>
                    </plugin>
                </plugins>
            </build>
        </profile>
        <profile>
            <id>release</id>
            <build>
                <plugins>
                    <plugin>
                        <groupId>org.apache.maven.plugins</groupId>
                        <artifactId>maven-source-plugin</artifactId>
                        <version>${maven-source-plugin.version}</version>
                        <executions>
                            <execution>
                                <phase>package</phase>
                                <goals>
                                    <goal>jar-no-fork</goal>
                                </goals>
                            </execution>
                        </executions>
                    </plugin>
                    <plugin>
                        <groupId>org.apache.maven.plugins</groupId>
                        <artifactId>maven-javadoc-plugin</artifactId>
                        <version>${maven-javadoc-plugin.version}</version>
                        <configuration>
                            <doclint>all,-missing</doclint>
                        </configuration>
                        <executions>
                            <execution>
                                <phase>package</phase>
                                <goals>
                                    <goal>jar</goal>
                                </goals>
                            </execution>
                        </executions>
                    </plugin>

                    <plugin>
                        <groupId>org.apache.maven.plugins</groupId>
                        <artifactId>maven-gpg-plugin</artifactId>
                        <version>${maven-gpg-plugin.version}</version>
                        <executions>
                            <execution>
                                <phase>verify</phase>
                                <goals>
                                    <goal>sign</goal>
                                </goals>
                            </execution>
                        </executions>
                    </plugin>

                    <plugin>
                        <groupId>org.codehaus.mojo</groupId>
                        <artifactId>flatten-maven-plugin</artifactId>
                        <version>${flatten-maven-plugin.version}</version>
                        <configuration>
                            <updatePomFile>true</updatePomFile>
                            <flattenMode>resolveCiFriendliesOnly</flattenMode>
                        </configuration>
                        <executions>
                            <execution>
                                <id>flatten</id>
                                <phase>process-resources</phase>
                                <goals>
                                    <goal>flatten</goal>
                                </goals>
                            </execution>
                            <execution>
                                <id>flatten.clean</id>
                                <phase>clean</phase>
                                <goals>
                                    <goal>clean</goal>
                                </goals>
                            </execution>
                        </executions>
                    </plugin>
                </plugins>
            </build>

            <distributionManagement>
                <snapshotRepository>
                    <id>sonatype-nexus-snapshots</id>
                    <name>Sonatype Nexus Snapshots</name>
                    <url>https://oss.sonatype.org/content/repositories/snapshots/</url>
                </snapshotRepository>
                <repository>
                    <id>sonatype-nexus-staging</id>
                    <name>Nexus Release Repository</name>
                    <url>https://oss.sonatype.org/service/local/staging/deploy/maven2/</url>
                </repository>
            </distributionManagement>
        </profile>
    </profiles>

    <repositories>
        <repository>
            <id>spring-milestones</id>
            <name>Spring Milestones</name>
            <url>https://repo.spring.io/milestone</url>
            <snapshots>
                <enabled>false</enabled>
            </snapshots>
        </repository>
    </repositories>

</project><|MERGE_RESOLUTION|>--- conflicted
+++ resolved
@@ -70,12 +70,9 @@
         <module>community/document-readers/gitlab-document-reader</module>
         <module>community/document-readers/gitbook-document-reader</module>
         <module>community/document-readers/huggingface-fs-document-reader</module>
-<<<<<<< HEAD
         <module>community/document-readers/email-document-reader</module>
-=======
         <module>community/document-readers/mbox-document-reader</module>
         <module>community/document-readers/mysql-document-reader</module>
->>>>>>> c8691c4b
 
 
         <module>community/document-parsers/document-parser-apache-pdfbox</module>
