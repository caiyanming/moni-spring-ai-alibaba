--- conflicted
+++ resolved
@@ -65,10 +65,6 @@
         </plugins>
     </build>
 
-<<<<<<< HEAD
-
-=======
->>>>>>> c14e6338
     <repositories>
         <repository>
             <id>spring-milestones</id>
@@ -80,8 +76,4 @@
         </repository>
     </repositories>
 
-<<<<<<< HEAD
-
-=======
->>>>>>> c14e6338
 </project>